--- conflicted
+++ resolved
@@ -38,10 +38,7 @@
   --modules-root ./examples/modules \
   --emit-events \
   --events-out artifacts/events.ndjson \
-<<<<<<< HEAD
-=======
   --events-truncate \
->>>>>>> b57333d6
   --strict-events \
   --hook-cmd "node scripts/echo-hook.mjs"
 ```
