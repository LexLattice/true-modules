# Node
node_modules
npm-debug.log*
pnpm-lock.yaml
yarn.lock
dist
examples/winner/modules
examples/winner/glue
examples/winner/package.json
examples/winner/ports.map.json
examples/winner/tsconfig.json
**/.tm/
variants/

# Rust
target
**/*.rs.bk

# Misc
.DS_Store
.idea
.vscode
.env
<<<<<<< HEAD
artifacts/
tmp/
=======
cloud-prompt-*.md
.codex/
>>>>>>> b57333d6
<|MERGE_RESOLUTION|>--- conflicted
+++ resolved
@@ -21,10 +21,8 @@
 .idea
 .vscode
 .env
-<<<<<<< HEAD
+
 artifacts/
 tmp/
-=======
 cloud-prompt-*.md
-.codex/
->>>>>>> b57333d6
+.codex/